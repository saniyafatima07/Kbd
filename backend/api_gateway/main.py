--- conflicted
+++ resolved
@@ -6,52 +6,10 @@
 import requests
 import httpx
 import asyncio
-<<<<<<< HEAD
 from typing import Dict, Any, List
 import uvicorn
 import pika
 import json
-=======
-from typing import List, Dict, Any
-from pydantic import BaseModel
-import sys
-from pymongo import MongoClient
-from bson import ObjectId
-
-sys.path.append(os.path.join(os.path.dirname(__file__), '..', '..', 'agents', 'architect'))
-
-# Try to import architect functions, fallback if not available
-try:
-    from architect_core import generate_clarifying_questions, generate_infra_plan
-    ARCHITECT_AVAILABLE = True
-except ImportError as e:
-    print(f"[!] Warning: Could not import architect_core: {e}")
-    ARCHITECT_AVAILABLE = False
-
-# MongoDB setup
-MONGO_URI = os.environ.get("MONGO_URI")
-client = MongoClient(MONGO_URI)
-db = client["incident_db"]
-collection = db["plans"]
-
-# Helper to convert ObjectId to string
-class JSONEncoder(json.JSONEncoder):
-    def default(self, o):
-        if isinstance(o, ObjectId):
-            return str(o)
-        return json.JSONEncoder.default(self, o)
-
-# Request models
-class InfraRequest(BaseModel):
-    prompt: str
-
-class InfraAnswers(BaseModel):
-    original_prompt: str
-    answers: List[str]
-
-class DeployRequest(BaseModel):
-    infrastructure_code: str
->>>>>>> 3a78418d
 
 app = FastAPI(
     title="KubeMinder API Gateway",
@@ -195,7 +153,7 @@
         ]
     }
 
-<<<<<<< HEAD
+
 RABBITMQ_URL = "amqp://guest:guest@localhost:5672/"
 
 @app.post("/api/plans/forward-to-approved")
@@ -241,153 +199,7 @@
         print("🔥 Forwarding error:", e)
         raise HTTPException(status_code=500, detail=f"Failed to forward plans: {str(e)}")
 
-=======
-@app.post("/api/infrastructure/questions")
-async def generate_questions(request: InfraRequest):
-    """Generate clarifying questions for infrastructure setup"""
-    if not ARCHITECT_AVAILABLE:
-        # Fallback questions when Gemini is not available
-        return {
-            "status": "success",
-            "source": "fallback",
-            "questions": [
-                "What cloud provider do you prefer (AWS, GCP, Azure)?",
-                "Do you need a database? If yes, which type (PostgreSQL, MySQL, MongoDB)?",
-                "Do you need auto-scaling and load balancing?",
-                "What CI/CD platform do you prefer (GitHub Actions, Jenkins, GitLab CI)?"
-            ],
-            "original_prompt": request.prompt
-        }
-    
-    try:
-        questions = generate_clarifying_questions(request.prompt)
-        return {
-            "status": "success",
-            "source": "gemini",
-            "questions": questions,
-            "original_prompt": request.prompt
-        }
-    except Exception as e:
-        print(f"[!] Error generating questions: {e}")
-        # Fallback questions on error
-        return {
-            "status": "success",
-            "source": "fallback",
-            "questions": [
-                "What cloud provider do you prefer (AWS, GCP, Azure)?",
-                "Do you need a database? If yes, which type (PostgreSQL, MySQL, MongoDB)?",
-                "Do you need auto-scaling and load balancing?",
-                "What CI/CD platform do you prefer (GitHub Actions, Jenkins, GitLab CI)?"
-            ],
-            "original_prompt": request.prompt
-        }
-
-@app.post("/api/infrastructure/generate")
-async def generate_infrastructure(request: InfraAnswers):
-    """Generate complete infrastructure setup from answers"""
-    if not ARCHITECT_AVAILABLE:
-        # Fallback infrastructure template
-        return {
-            "status": "success",
-            "source": "fallback",
-            "infrastructure": f"""## Dockerfile
-```dockerfile
-FROM node:18-alpine
-WORKDIR /app
-COPY package*.json ./
-RUN npm install
-COPY . .
-EXPOSE 3000
-CMD ["npm", "start"]
-```
-
-## terraform/main.tf
-```hcl
-variable "environment" {{
-  description = "Environment name"
-  type        = string
-  default     = "staging"
-}}
-
-resource "aws_instance" "web" {{
-  ami           = "ami-0c55b159cbfafe1f0"
-  instance_type = "t2.micro"
-  
-  tags = {{
-    Name        = "${{var.environment}}-web-server"
-    Environment = var.environment
-  }}
-}}
-
-output "instance_ip" {{
-  value = aws_instance.web.public_ip
-}}
-```
-
-## docker-compose.yml
-```yaml
-version: '3.8'
-services:
-  app:
-    build: .
-    ports:
-      - "3000:3000"
-    environment:
-      - NODE_ENV=staging
-  
-  postgres:
-    image: postgres:15
-    environment:
-      POSTGRES_DB: myapp
-      POSTGRES_USER: user
-      POSTGRES_PASSWORD: password
-    volumes:
-      - postgres_data:/var/lib/postgresql/data
-
-volumes:
-  postgres_data:
-""",
-            "original_prompt": request.original_prompt,
-            "answers": request.answers
-        }
-    
-    try:
-        infra_plan = generate_infra_plan(request.original_prompt, request.answers)
-        return {
-            "status": "success",
-            "source": "gemini",
-            "infrastructure": infra_plan,
-            "original_prompt": request.original_prompt,
-            "answers": request.answers
-        }
-    except Exception as e:
-        print(f"[!] Error generating infrastructure: {e}")
-        # Return fallback template on error
-        return {
-            "status": "success", 
-            "source": "fallback",
-            "infrastructure": f"""## Dockerfile
-```dockerfile
-FROM node:18-alpine
-WORKDIR /app
-COPY package*.json ./
-RUN npm install
-COPY . .
-EXPOSE 3000
-CMD ["npm", "start"]
-```
-
-## Error
-Failed to generate infrastructure with Gemini. Please check:
-1. GEMINI_API_KEY is set correctly
-2. Network connectivity is available
-3. Gemini API quota is not exceeded
-
-Error: {str(e)}""",
-            "original_prompt": request.original_prompt,
-            "answers": request.answers
-        }
->>>>>>> 3a78418d
+
 
 if __name__ == "__main__":
     print("🚀 Starting KubeMinder API Gateway on port 8005...")
